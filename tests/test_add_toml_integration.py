--- conflicted
+++ resolved
@@ -54,11 +54,7 @@
     new_tips = [f"{focal_clade} tact {x}" for x in range(10)]
     all_tips = {focal_clade, *new_tips}
     mrca_node = res.mrca(taxon_labels=all_tips)
-<<<<<<< HEAD
     mrca_tips = {x.taxon.label for x in mrca_node.leaf_iter()}
-    assert all_tips == mrca_tips
-=======
-    mrca_tips = set([x.taxon.label for x in mrca_node.leaf_iter()])
     assert all_tips == mrca_tips
 
 
@@ -91,5 +87,4 @@
         for nn in tip_node.ancestor_iter():
             all_tips.update(get_tip_labels(nn))
             mrca_node = res.mrca(taxon_labels=all_tips)
-    raise
->>>>>>> c76f26d7
+    raise